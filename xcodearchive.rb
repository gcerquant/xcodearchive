#!/usr/bin/env ruby 
#  xcodearchive.rb
#  
#  Created by Guillaume Cerquant on 2011-11-16.
#  Copyright 2011 MacMation. All rights reserved.
# 

# What is this?
#   xcodebuild builds an Xcode project
#   xcodearchive archive an Xcode project... wait! Apple did not ship an xcodearchive command
#   This script intends to substitute to it.
#   It allows you to generate an ipa via the command line
#

# CHANGELOG
#   0.2 - Now reads the iPhone developper identity from the Xcode project
#   0.3 - Option to set the developper identity - Read the application version number and use it in the filename of zip dSYM symbols
#   0.4 - Build the project in a temporary directory
#   1.0 - When in verbose mode, displays the logs output by Xcode
#   1.0.1 - Can now use the --project option using a relative or absolute path
#   1.0.2 - Status code return real errors

# CREDITS
#   Thank you to Vincent Daubry for his discovery of the xcrun command, which greatly simplified this script
#   http://blog.octo.com/automatiser-le-deploiement-over-the-air/
#  
#   Thank you to Yannick Cadin. Some of his code to detect the SDK version of an Xcode project has been used and adapted to
#   detect the iPhone developper identity
#   http://diablotin.info/

# TODO
#  Know bugs
#   - Running the shell commands with the backticks, we loose the stderr output
#   - handle the case where the product name is different from target name

#
# New Features
#   - generate a manifest plist file (equivalent of the checkbox "Save for Enterprise" in Xcode)
#   - be able to force a sdk version
#   - print the information about the project (base sdk, deployement target, size of ipa)


require 'optparse'
require 'open3'
require 'tmpdir'
require 'pathname'

@version_number="1.0.2"

<<<<<<< HEAD

=======
# Use xcode-select -switch <xcode_folder_path> to set your Xcode folder path
>>>>>>> d3e4ffa8
XCODEBUILD="/usr/bin/xcodebuild"
BZR="/usr/local/bin/bzr"
SVN="/usr/bin/svn"
PLISTBUDDY = "/usr/libexec/PlistBuddy"

ERROR_NO_XCODE_PROJECT_FOUND=2
ERROR_MULTIPLE_XCODE_PROJECTS_FOUND=3
ERROR_DID_NOT_FOUND_RELEASE_CONFIGURATION=4
ERROR_CLEAN=5
ERROR_BUILD=6
ERROR_CODESIGN=7


def parse_options
  @options = {}

  optparse = OptionParser.new do |opts|
    opts.banner = "Usage: xcodearchive [OPTIONS]"

    opts.on( '', '--version', 'Show version number' ) do
      puts "Version #{@version_number}"
      exit
    end
    

    @options[:verbose] = false 
    opts.on( '-v', '--verbose', 'Output more information' ) do
      @options[:verbose] = true
    end
    
    @options[:growl] = false
    opts.on( '-g', '--growl', 'Show growl alerts to inform about progress of the build' ) do
      @options[:growl] = true
    end
    
    @options[:no_symbol] = false
    opts.on( '-n', '--do_not_keep_dsym_symbols', 'Do not keep the dSYM symbols' ) do
      @options[:no_symbol] = true
    end

    @options[:show] = false
    opts.on( '-s', '--show', 'Show archive in Finder once created' ) do
      @options[:show] = true
    end

    @options[:clean_before_building] = false
    opts.on( '-c', '--clean', 'Do a clean before building the Xcode project' ) do
      @options[:clean_before_building] = true
    end


    @options[:ipa_export_path] = nil
    opts.on( '-o', '--ipa_export_path FOLDER', 'Set the path of the folder where the ipa will be saved. Default is \'~/Desktop\'' ) do |ipa_export_folder_path|
      @options[:ipa_export_path] = ipa_export_folder_path
    end

    @options[:developper_identity] = nil
    opts.on( '-i', '--developper_identity DEVELOPPER_IDENTITY', 'Force the developper identity value' ) do |developper_identity|
      @options[:developper_identity] = developper_identity
    end
    
    @options[:mobile_provision] = nil
    opts.on( '-m', '--mobile_provision MOBILE_PROVISION_NAME', 'Force the mobile provision file to use' ) do |mobile_provision|
      @options[:mobile_provision] = mobile_provision
    end

    
    @options[:project] = nil
    opts.on( '-p', '--project PROJECT', 'Specifiy xcode project') do |xcodeproject_file|
      @options[:project] = xcodeproject_file
      #todo : WILL not work with a full file path
    end
    
    # todo : generate a manifest plist file (will be useful when we will be parsing the version number)

    opts.on( '-h', '--help', 'Display this screen' ) do
      puts opts
      
      puts "\n\n\nExamples:\n
xcodearchive                                => Build the Xcode project of the current folder, generate an archive (ipa), and create a zip with the dSYM symbols
xcodearchive -n                             => Same as above, but do not keep the symbols
xcodearchive -o ~/Documents/my_archives -s  => Save the ipa in the given folder, and reveal it in the Finder"
      
      exit
    end
  end

  optparse.parse!
  
end


def xcode_project_file_path
  return Pathname.new(@options[:project]).realpath if (@options[:project])
  # TODO: Does not work with spaces in the path
  
  all_xcode_projs = Dir.glob("*.xcodeproj")
  if (all_xcode_projs.count == 0)
    puts "Error: 0 xcodeprojects found"
    exit ERROR_NO_XCODE_PROJECT_FOUND
  end
  
  if (all_xcode_projs.count != 1)
    puts "Error: The directory #{Dir.pwd} contains #{all_xcode_projs.count} projects (file with the extension .xcodeproj). Specify the project to use with the --project option."
    exit ERROR_MULTIPLE_XCODE_PROJECTS_FOUND
  end
  
  Dir.pwd + "/" + all_xcode_projs[0]
end

# def sdk_version
#   "iphoneos5.0" #TODO - Be able to force a sdk version
#   Will be useful to compile with an older sdk, to make sure no api is used in a version where they do not exists
# end


def project_name
  File.basename( xcode_project_file_path(), ".xcodeproj")

end

def target_name
  
end

def archive_name
  
end

@temp_build_directory = nil
def path_of_temp_directory_where_to_build
  return @temp_build_directory if @temp_build_directory
  @temp_build_directory = Dir.mktmpdir  
  return @temp_build_directory
end


def path_of_directory_where_to_export
  if @options[:ipa_export_path]
    return @options[:ipa_export_path]
  else
    return "#{ENV['HOME']}/Desktop/"
  end
end

def path_of_created_ipa
  "#{path_of_directory_where_to_export}/#{project_name}.ipa"
end

def developper_identity
  if @options[:developper_identity]
    return @options[:developper_identity]
  end
  
  root_id = `#{PLISTBUDDY} -c Print\\ :rootObject #{xcode_project_file_path}/project.pbxproj`.chop
  build_configurations_ID = `#{PLISTBUDDY} -c Print\\ :objects:#{root_id}:buildConfigurationList #{xcode_project_file_path}/project.pbxproj`.chop
  
  # TODO: Here we are using an hard coded index
  release_id = `#{PLISTBUDDY} -c Print\\ :objects:#{build_configurations_ID}:buildConfigurations:1 #{xcode_project_file_path}/project.pbxproj`.chop
  
  name_of_configuration = `#{PLISTBUDDY} -c Print\\ :objects:#{release_id}:name #{xcode_project_file_path}/project.pbxproj`.chop  
  if (name_of_configuration != "Release")
    puts "Did not found expected configuration - got '#{name_of_configuration}' ; expected 'Release'"
    exit ERROR_DID_NOT_FOUND_RELEASE_CONFIGURATION
  end

  # all = `#{PLISTBUDDY} -c Print\\ :objects:#{release_id}:buildSettings #{xcode_project_file_path}/project.pbxproj`
  # puts "all #{all}"
  
  identity = `#{PLISTBUDDY} -c Print\\ :objects:#{release_id}:buildSettings:CODE_SIGN_IDENTITY[sdk=iphoneos*] #{xcode_project_file_path}/project.pbxproj`.chop
  
  identity
end

def mobile_provisionning_profile_path
  "#{path_of_builded_application}/embedded.mobileprovision"
end


def show_all_parameters
  puts "Working with #{xcode_project_file_path}" 
  # puts "SDK Version: #{sdk_version()}"
  # TODO print everything useful here
end

def verbose
  @options[:verbose]
end


def mobileprovision_command_installed
  return system("mobileprovision --version")
end


def path_of_builded_application
  
  "#{path_of_temp_directory_where_to_build}/Release-iphoneos/#{project_name}.app"
end


def archive_xcode_project
  
  puts "Using temporary path for build: #{path_of_temp_directory_where_to_build}" if verbose
  
  build_command="#{XCODEBUILD} -project #{xcode_project_file_path()} SYMROOT=\"#{path_of_temp_directory_where_to_build}\""
  build_command += " PROVISIONING_PROFILE=#{@options[:mobile_provision]}" if @options[:mobile_provision]
  puts "Building:\n#{build_command}" if verbose
  growl_alert("Building", "Building xCode project #{xcode_project_file_path}")
  
  if @options[:clean_before_building]
    puts "Cleaning Xcode project" if verbose
    `#{XCODEBUILD} -project #{xcode_project_file_path()} clean`
    if (0 != $?.to_i)
      puts "Error in xcodebuild (clean): #{$?.to_s}"
      exit ERROR_CLEAN
    end
  end
  
  output = `#{build_command}`
  
  if (0 != $?.to_i)
    puts "Error in xcodebuild: #{$?.to_s}"
    puts "#{output}"
    exit ERROR_BUILD
  end
  
  
  if (verbose)
    if (mobileprovision_command_installed)
      puts "\nmobileprovision file info:"
      puts `mobileprovision #{mobile_provisionning_profile_path}`
      puts "\n\n"
    else 
      puts "mobileprovision command not found. Unable to give details about the provisionningprofile."
    end
    
    puts "Developper identity: #{developper_identity}"
    puts "\nApplication version number: #{application_version_number(path_of_builded_application)}"
  end
  
  growl_alert("Archiving", "Identity: #{developper_identity}\nmobileprovision: `mobileprovision #{mobile_provisionning_profile_path}`")
  
  xcrun_command = "/usr/bin/xcrun -sdk iphoneos PackageApplication -v \"#{path_of_builded_application}\" -o \"#{path_of_created_ipa}\" --sign \"#{developper_identity}\" --embed \"#{mobile_provisionning_profile_path}\""
  puts "Archiving:\n #{xcrun_command}\n\n\n" if verbose
  output = `#{xcrun_command}`
  
  if (0 != $?.to_i)
    puts "Error in xcrun: #{$?.to_s}"
    puts "#{output}"
    exit ERROR_CODESIGN
  end
  
  puts "Archiving succeedeed: IPA created"
  puts "IPA file saved to: '#{path_of_created_ipa}'" if verbose
  
  reveal_file_in_finder(path_of_created_ipa) if @options[:show]
  
end


def application_version_number(application_path)
  # product_version_number=`#{PLISTBUDDY} "#{path_of_builded_application}/Regions-Info.plist" -c Print\\ :CFBundleVersion`.chop
  product_version_number=`#{PLISTBUDDY} "#{path_of_builded_application}/Info.plist" -c Print\\ :CFBundleVersion`.chop
  product_version_number=`#{PLISTBUDDY} "#{path_of_builded_application}/#{project_name}-Info.plist" -c Print\\ :CFBundleVersion`.chop if (nil == product_version_number)
  
  product_version_number  
end


def create_zip_archive_of_the_symbols
  return if (@options[:no_symbol])
  
  puts "Archiving the dSYM symbols"

  date=`date '+%Y%m%d_%H'h'%M'`.chop
  filename_for_dsym_symbols_archive="#{project_name}_version_#{application_version_number(path_of_builded_application)}_#{date}_dSYM_symbols.zip" 
  filepath_for_dsym_symbols_archive="#{path_of_directory_where_to_export}/#{filename_for_dsym_symbols_archive}" 
  
  growl_alert("dSYM symbols", "Archiving the dSYM symbols into #{filepath_for_dsym_symbols_archive}")
  
  
  filename_of_generated_symbols="#{project_name}.app.dSYM"
  
  # If we don't want to have the archive contain hierarchy, we need to cd first
  Dir.chdir "#{path_of_temp_directory_where_to_build}/Release-iphoneos" do
    `zip -r -T -y "#{filepath_for_dsym_symbols_archive}" "#{filename_of_generated_symbols}"`
    
    # TODO: Check for error here when zipping
  end
  
  puts "dSYM symbols archived into #{filepath_for_dsym_symbols_archive}"
  
end

def growl_alert(title, message)
  if (@options[:growl]) 
    growlnotify="/usr/local/bin/growlnotify" # Edit this if you installed growlnotify in a different place
    
    if (File.executable?(growlnotify))
      `#{growlnotify} "#{title}" -m "#{message}" -d archivingBubble`
    else
      puts "Did not found growlnotify command"
    end
  end
end


def reveal_file_in_finder(file_path)
  applescript_command = "tell application \"Finder\"\nreveal POSIX file \"#{file_path}\"\n activate\nend tell"
  `osascript -e '#{applescript_command}'`
end


parse_options

show_all_parameters if verbose

archive_xcode_project()
create_zip_archive_of_the_symbols()
<|MERGE_RESOLUTION|>--- conflicted
+++ resolved
@@ -47,11 +47,7 @@
 
 @version_number="1.0.2"
 
-<<<<<<< HEAD
-
-=======
 # Use xcode-select -switch <xcode_folder_path> to set your Xcode folder path
->>>>>>> d3e4ffa8
 XCODEBUILD="/usr/bin/xcodebuild"
 BZR="/usr/local/bin/bzr"
 SVN="/usr/bin/svn"
